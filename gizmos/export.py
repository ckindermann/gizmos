--- conflicted
+++ resolved
@@ -82,10 +82,11 @@
         terms,
         predicates,
         args.format,
-<<<<<<< HEAD
+        default_value_format=args.values,
         standalone=not args.contents_only,
         split=args.split,
         no_headers=args.no_headers,
+        where=args.where,
     )
 
 
@@ -100,13 +101,6 @@
         f"""SELECT DISTINCT predicate, s.object AS object, l.label AS object_label
             FROM statements s JOIN labels l ON s.object = l.term
             WHERE s.subject = '{term}' AND s.predicate IN ({predicates_str})"""
-=======
-        default_value_format=args.values,
-        standalone=not args.contents_only,
-        split=args.split,
-        no_headers=args.no_headers,
-        where=args.where,
->>>>>>> 8fe708b7
     )
     for row in cur.fetchall():
         p = row["predicate"]
@@ -330,11 +324,7 @@
 
 def render_html(prefixes, value_formats, predicate_ids, details, standalone=True, no_headers=False):
     """Render an HTML table."""
-<<<<<<< HEAD
     predicate_labels = {v["label"]: k for k, v in predicate_ids.items()}
-=======
-    predicate_labels = {v: k for k, v in predicate_ids.items()}
->>>>>>> 8fe708b7
     # Create the prefix element
     pref_strs = []
     for prefix, base in prefixes.items():
@@ -496,10 +486,7 @@
     standalone=True,
     default_value_format="IRI",
     no_headers=False,
-<<<<<<< HEAD
-=======
     where=None,
->>>>>>> 8fe708b7
 ):
     """Retrieve details for given terms and render in the given format."""
     # Validate default format
